--- conflicted
+++ resolved
@@ -69,11 +69,7 @@
   @Override
   public DatumReader getReader(Class<Object> clazz) {
     try {
-<<<<<<< HEAD
-      return new ReflectDatumReader(getClassFromMetadata(metadata));
-=======
       return new ReflectDatumReader(clazz);
->>>>>>> 4d04914f
     } catch (Exception e) {
       throw new RuntimeException(e);
     }
