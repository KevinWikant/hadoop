--- conflicted
+++ resolved
@@ -62,11 +62,7 @@
   }
   
   @Test
-<<<<<<< HEAD
-  public void testToDatanodeInfoWithoutSecurePort() {
-=======
   public void testToDatanodeInfoWithoutSecurePort() throws Exception {
->>>>>>> 6266273c
     Map<String, Object> response = new HashMap<String, Object>();
     
     response.put("ipAddr", "127.0.0.1");
@@ -84,11 +80,6 @@
     response.put("xceiverCount", 4096l);
     response.put("networkLocation", "foo.bar.baz");
     response.put("adminState", "NORMAL");
-<<<<<<< HEAD
-    
-    JsonUtil.toDatanodeInfo(response);
-  }
-=======
     response.put("cacheCapacity", 123l);
     response.put("cacheUsed", 321l);
     
@@ -153,5 +144,4 @@
       // expected
     }
   }
->>>>>>> 6266273c
 }