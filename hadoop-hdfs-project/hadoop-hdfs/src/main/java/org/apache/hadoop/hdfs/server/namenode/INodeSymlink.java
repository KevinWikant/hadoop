/**
 * Licensed to the Apache Software Foundation (ASF) under one
 * or more contributor license agreements.  See the NOTICE file
 * distributed with this work for additional information
 * regarding copyright ownership.  The ASF licenses this file
 * to you under the Apache License, Version 2.0 (the
 * "License"); you may not use this file except in compliance
 * with the License.  You may obtain a copy of the License at
 *
 *     http://www.apache.org/licenses/LICENSE-2.0
 *
 * Unless required by applicable law or agreed to in writing, software
 * distributed under the License is distributed on an "AS IS" BASIS,
 * WITHOUT WARRANTIES OR CONDITIONS OF ANY KIND, either express or implied.
 * See the License for the specific language governing permissions and
 * limitations under the License.
 */
package org.apache.hadoop.hdfs.server.namenode;

import java.io.PrintWriter;
import java.util.List;

import org.apache.hadoop.classification.InterfaceAudience;
import org.apache.hadoop.fs.permission.PermissionStatus;
import org.apache.hadoop.hdfs.DFSUtil;
import org.apache.hadoop.hdfs.protocol.QuotaExceededException;
import org.apache.hadoop.hdfs.server.namenode.snapshot.Snapshot;

/**
 * An {@link INode} representing a symbolic link.
 */
@InterfaceAudience.Private
public class INodeSymlink extends INodeWithAdditionalFields {
  private final byte[] symlink; // The target URI

  INodeSymlink(long id, byte[] name, PermissionStatus permissions,
      long mtime, long atime, String symlink) {
    super(id, name, permissions, mtime, atime);
    this.symlink = DFSUtil.string2Bytes(symlink);
  }
  
  INodeSymlink(INodeSymlink that) {
    super(that);
    this.symlink = that.symlink;
  }

  @Override
<<<<<<< HEAD
  INode recordModification(Snapshot latest, final INodeMap inodeMap)
      throws QuotaExceededException {
    if (isInLatestSnapshot(latest)) {
      INodeDirectory parent = getParent();
      parent.saveChild2Snapshot(this, latest, new INodeSymlink(this), inodeMap);
=======
  INode recordModification(int latestSnapshotId) throws QuotaExceededException {
    if (isInLatestSnapshot(latestSnapshotId)) {
      INodeDirectory parent = getParent();
      parent.saveChild2Snapshot(this, latestSnapshotId, new INodeSymlink(this));
>>>>>>> fbf12270
    }
    return this;
  }

  /** @return true unconditionally. */
  @Override
  public boolean isSymlink() {
    return true;
  }

  /** @return this object. */
  @Override
  public INodeSymlink asSymlink() {
    return this;
  }

  public String getSymlinkString() {
    return DFSUtil.bytes2String(symlink);
  }

  public byte[] getSymlink() {
    return symlink;
  }
  
  @Override
<<<<<<< HEAD
  public Quota.Counts cleanSubtree(final Snapshot snapshot, Snapshot prior,
      final BlocksMapUpdateInfo collectedBlocks,
      final List<INode> removedINodes, final boolean countDiffChange) {
    if (snapshot == null && prior == null) {
=======
  public Quota.Counts cleanSubtree(final int snapshotId, int priorSnapshotId,
      final BlocksMapUpdateInfo collectedBlocks,
      final List<INode> removedINodes, final boolean countDiffChange) {
    if (snapshotId == Snapshot.CURRENT_STATE_ID
        && priorSnapshotId == Snapshot.NO_SNAPSHOT_ID) {
>>>>>>> fbf12270
      destroyAndCollectBlocks(collectedBlocks, removedINodes);
    }
    return Quota.Counts.newInstance(1, 0);
  }
  
  @Override
  public void destroyAndCollectBlocks(final BlocksMapUpdateInfo collectedBlocks,
      final List<INode> removedINodes) {
    removedINodes.add(this);
  }

  @Override
  public Quota.Counts computeQuotaUsage(Quota.Counts counts,
      boolean updateCache, int lastSnapshotId) {
    counts.add(Quota.NAMESPACE, 1);
    return counts;
  }

  @Override
<<<<<<< HEAD
  public Content.Counts computeContentSummary(final Content.Counts counts) {
    counts.add(Content.SYMLINK, 1);
    return counts;
=======
  public ContentSummaryComputationContext computeContentSummary(
      final ContentSummaryComputationContext summary) {
    summary.getCounts().add(Content.SYMLINK, 1);
    return summary;
>>>>>>> fbf12270
  }

  @Override
  public void dumpTreeRecursively(PrintWriter out, StringBuilder prefix,
<<<<<<< HEAD
      final Snapshot snapshot) {
=======
      final int snapshot) {
>>>>>>> fbf12270
    super.dumpTreeRecursively(out, prefix, snapshot);
    out.println();
  }
}<|MERGE_RESOLUTION|>--- conflicted
+++ resolved
@@ -45,18 +45,10 @@
   }
 
   @Override
-<<<<<<< HEAD
-  INode recordModification(Snapshot latest, final INodeMap inodeMap)
-      throws QuotaExceededException {
-    if (isInLatestSnapshot(latest)) {
-      INodeDirectory parent = getParent();
-      parent.saveChild2Snapshot(this, latest, new INodeSymlink(this), inodeMap);
-=======
   INode recordModification(int latestSnapshotId) throws QuotaExceededException {
     if (isInLatestSnapshot(latestSnapshotId)) {
       INodeDirectory parent = getParent();
       parent.saveChild2Snapshot(this, latestSnapshotId, new INodeSymlink(this));
->>>>>>> fbf12270
     }
     return this;
   }
@@ -82,18 +74,11 @@
   }
   
   @Override
-<<<<<<< HEAD
-  public Quota.Counts cleanSubtree(final Snapshot snapshot, Snapshot prior,
-      final BlocksMapUpdateInfo collectedBlocks,
-      final List<INode> removedINodes, final boolean countDiffChange) {
-    if (snapshot == null && prior == null) {
-=======
   public Quota.Counts cleanSubtree(final int snapshotId, int priorSnapshotId,
       final BlocksMapUpdateInfo collectedBlocks,
       final List<INode> removedINodes, final boolean countDiffChange) {
     if (snapshotId == Snapshot.CURRENT_STATE_ID
         && priorSnapshotId == Snapshot.NO_SNAPSHOT_ID) {
->>>>>>> fbf12270
       destroyAndCollectBlocks(collectedBlocks, removedINodes);
     }
     return Quota.Counts.newInstance(1, 0);
@@ -113,25 +98,15 @@
   }
 
   @Override
-<<<<<<< HEAD
-  public Content.Counts computeContentSummary(final Content.Counts counts) {
-    counts.add(Content.SYMLINK, 1);
-    return counts;
-=======
   public ContentSummaryComputationContext computeContentSummary(
       final ContentSummaryComputationContext summary) {
     summary.getCounts().add(Content.SYMLINK, 1);
     return summary;
->>>>>>> fbf12270
   }
 
   @Override
   public void dumpTreeRecursively(PrintWriter out, StringBuilder prefix,
-<<<<<<< HEAD
-      final Snapshot snapshot) {
-=======
       final int snapshot) {
->>>>>>> fbf12270
     super.dumpTreeRecursively(out, prefix, snapshot);
     out.println();
   }
